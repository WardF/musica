--- conflicted
+++ resolved
@@ -19,17 +19,13 @@
 namespace musica
 {
 
-<<<<<<< HEAD
   String get_micm_version()
   {
-    String micm_version = CreateString(micm::getMicmVersion());
+    String micm_version = CreateString(micm::GetMicmVersion());
     return micm_version;
   }
 
-  MICM *create_micm(const char *config_path, Error *error)
-=======
   MICM *CreateMicm(const char *config_path, Error *error)
->>>>>>> dad72256
   {
     DeleteError(error);
     MICM *micm = new MICM();
