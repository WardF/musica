--- conflicted
+++ resolved
@@ -13,36 +13,19 @@
 
 namespace musica {
 
-<<<<<<< HEAD
-TUVX *create_tuvx(const char *config_path, Error *error)
+TUVX *CreateTuvx(const char *config_path, Error *error)
 {
   DeleteError(error);
   TUVX *tuvx = new TUVX();
-  tuvx->create(std::string(config_path), error);
+  tuvx->Create(std::string(config_path), error);
   if (!IsSuccess(*error)) {
     delete tuvx;
     return nullptr;
-=======
-  TUVX *CreateTuvx(const char *config_path, int *error_code)
-  {
-    if (!std::filesystem::exists(config_path))
-    {
-      std::cerr << "File doesn't exist: " << config_path << std::endl;
-      *error_code = 2;
-      return nullptr;
-    }
-
-    TUVX *tuvx = new TUVX();
-    *error_code = tuvx->Create(std::string(config_path));
-
-    return (*error_code == 0) ? tuvx : nullptr;
->>>>>>> dad72256
   }
   return tuvx;
 }
 
-<<<<<<< HEAD
-void delete_tuvx(const TUVX *tuvx, Error *error)
+void DeleteTuvx(const TUVX *tuvx, Error *error)
 {
   DeleteError(error);
   if (tuvx == nullptr) {
@@ -50,10 +33,6 @@
     return;
   }
   try {
-=======
-  void DeleteTuvx(const TUVX *tuvx)
-  {
->>>>>>> dad72256
     delete tuvx;
     *error = NoError();
   } catch (const std::system_error &e) {
@@ -105,17 +84,16 @@
   TUVX::~TUVX()
   {
     int error_code = 0;
-<<<<<<< HEAD
-    if (tuvx_ != nullptr) internal_delete_tuvx(tuvx_, &error_code);
+    if (tuvx_ != nullptr) InternalDeleteTuvx(tuvx_, &error_code);
     tuvx_ = nullptr;
 }
 
-void TUVX::create(const std::string &config_path, Error *error)
+void TUVX::Create(const std::string &config_path, Error *error)
 {
     int parsing_status = 0; // 0 on success, 1 on failure
     try {
         String config_path_str = CreateString(const_cast<char *>(config_path.c_str()));
-        tuvx_ = internal_create_tuvx(config_path_str, &parsing_status);
+        tuvx_ = InternalCreateTuvx(config_path_str, &parsing_status);
         DeleteString(&config_path_str);
         if (parsing_status == 1) {
             *error = Error{1, CreateString(MUSICA_ERROR_CATEGORY), CreateString("Failed to create tuvx instance")};
@@ -163,38 +141,6 @@
   if (error_code != 0) {
       *error = Error{1, CreateString(MUSICA_ERROR_CATEGORY), CreateString("Failed to create grid map")};
       return nullptr;
-=======
-    if (tuvx_ != nullptr)
-    {
-      InternalDeleteTuvx(tuvx_.get(), &error_code);
-    }
-  }
-
-  int TUVX::Create(const std::string &config_path)
-  {
-    int parsing_status = 0;  // 0 on success, else on failure
-    String config_path_str = CreateString(const_cast<char *>(config_path.c_str()));
-
-    try
-    {
-      tuvx_ = std::make_unique<void *>(InternalCreateTuvx(config_path_str, &parsing_status));
-      DeleteString(&config_path_str);
-    }
-    catch (const std::bad_alloc &e)
-    {
-      parsing_status = 1;
-      std::cerr << e.what() << std::endl;
-      DeleteString(&config_path_str);
-    }
-    catch (const std::exception &e)
-    {
-      parsing_status = 2;
-      std::cerr << e.what() << std::endl;
-      DeleteString(&config_path_str);
-    }
-
-    return parsing_status;
->>>>>>> dad72256
   }
   return grid;
 }
