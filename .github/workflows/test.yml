name: build

on: [push, pull_request]

jobs:
  build_test_connections:
    runs-on: ubuntu-latest
    if: github.event_name != 'pull_request' || github.event.pull_request.head.repo.full_name != github.event.pull_request.base.repo.full_name
    steps:
    - uses: actions/checkout@v3
      with:
        submodules: recursive
    - name: build Docker image
      run: docker build -t musica -f docker/Dockerfile .
    - name: run tests in container
      run: docker run --name test-container -t musica bash -c 'make test'
  build_test_connections_without_micm:
    runs-on: ubuntu-latest
    if: github.event_name != 'pull_request' || github.event.pull_request.head.repo.full_name != github.event.pull_request.base.repo.full_name
    steps:
    - uses: actions/checkout@v3
      with:
        submodules: recursive
    - name: build Docker image
      run: docker build -t musica -f docker/Dockerfile.no_micm .
    - name: run tests in container
      run: docker run --name test-container -t musica bash -c 'make test'
  build_test_connections_with_openmp:
    runs-on: ubuntu-latest
    if: github.event_name != 'pull_request' || github.event.pull_request.head.repo.full_name != github.event.pull_request.base.repo.full_name
    steps:
    - uses: actions/checkout@v3
      with:
        submodules: recursive
    - name: build Docker image
      run: docker build -t musica-openmp -f docker/Dockerfile.openmp .
    - name: run tests in container
      run: docker run --name test-container -t musica-openmp bash -c 'make test'
  build_test_connections_with_mpi:
    runs-on: ubuntu-latest
    if: github.event_name != 'pull_request' || github.event.pull_request.head.repo.full_name != github.event.pull_request.base.repo.full_name
    steps:
    - uses: actions/checkout@v3
      with:
        submodules: recursive
    - name: build Docker image
      run: docker build -t musica-mpi -f docker/Dockerfile.mpi .
    - name: run tests in container
      run: docker run --name test-container -t musica-mpi bash -c 'make test'
  build_test_connections_with_mpi_openmp:
    runs-on: ubuntu-latest
    if: github.event_name != 'pull_request' || github.event.pull_request.head.repo.full_name != github.event.pull_request.base.repo.full_name
    steps:
    - uses: actions/checkout@v3
      with:
        submodules: recursive
    - name: build Docker image
      run: docker build -t musica-mpi-openmp -f docker/Dockerfile.mpi_openmp .
    - name: run tests in container
      run: docker run --name test-container -t musica-mpi-openmp bash -c 'make test'
<<<<<<< HEAD
  # build_test_connections_musica-fortran-intel:
=======
  # build_test_connections_musica-fortran:
>>>>>>> 8e227846
  #   runs-on: ubuntu-latest
  #   if: github.event_name != 'pull_request' || github.event.pull_request.head.repo.full_name != github.event.pull_request.base.repo.full_name
  #   steps:
  #   - name: delete unnessary tools to free up space
  #     run: rm -rf /opt/hostedtoolcache
    
<<<<<<< HEAD
  #   - uses: actions/checkout@v3
  #     with:
  #       submodules: recursive
  #   - name: build Docker image
  #     run: docker build -t musica-fortran -f docker/Dockerfile.fortran-intel .
  #   - name: run tests in container
  #     run: docker run --name test-container -t musica-fortran bash -c 'make test'
  build_test_connections_musica-fortran-ubuntu:
=======
  #   - uses: actions/checkout@v2
  #     with:
  #       submodules: recursive
  #   - name: build Docker image
  #     run: docker build -t musica-fortran -f Dockerfile.fortran .
  #   - name: run tests in container
  #     run: docker run --name test-container -t musica-fortran bash -c 'make test'
  build_test_connections_musica-fortran-same-compiler:
>>>>>>> 8e227846
    runs-on: ubuntu-latest
    if: github.event_name != 'pull_request' || github.event.pull_request.head.repo.full_name != github.event.pull_request.base.repo.full_name
    steps:
    - name: delete unnessary tools to free up space
      run: rm -rf /opt/hostedtoolcache
    
    - uses: actions/checkout@v3
      with:
        submodules: recursive
    - name: build Docker image
<<<<<<< HEAD
      run: docker build -t musica-fortran-ubuntu -f docker/Dockerfile.fortran-ubuntu .
=======
      run: docker build -t musica-fortran-ubuntu -f Dockerfile.fortran-ubuntu .
>>>>>>> 8e227846
    - name: run tests in container
      run: docker run --name test-container -t musica-fortran-ubuntu bash -c 'make test'<|MERGE_RESOLUTION|>--- conflicted
+++ resolved
@@ -58,18 +58,13 @@
       run: docker build -t musica-mpi-openmp -f docker/Dockerfile.mpi_openmp .
     - name: run tests in container
       run: docker run --name test-container -t musica-mpi-openmp bash -c 'make test'
-<<<<<<< HEAD
   # build_test_connections_musica-fortran-intel:
-=======
-  # build_test_connections_musica-fortran:
->>>>>>> 8e227846
   #   runs-on: ubuntu-latest
   #   if: github.event_name != 'pull_request' || github.event.pull_request.head.repo.full_name != github.event.pull_request.base.repo.full_name
   #   steps:
   #   - name: delete unnessary tools to free up space
   #     run: rm -rf /opt/hostedtoolcache
     
-<<<<<<< HEAD
   #   - uses: actions/checkout@v3
   #     with:
   #       submodules: recursive
@@ -78,16 +73,6 @@
   #   - name: run tests in container
   #     run: docker run --name test-container -t musica-fortran bash -c 'make test'
   build_test_connections_musica-fortran-ubuntu:
-=======
-  #   - uses: actions/checkout@v2
-  #     with:
-  #       submodules: recursive
-  #   - name: build Docker image
-  #     run: docker build -t musica-fortran -f Dockerfile.fortran .
-  #   - name: run tests in container
-  #     run: docker run --name test-container -t musica-fortran bash -c 'make test'
-  build_test_connections_musica-fortran-same-compiler:
->>>>>>> 8e227846
     runs-on: ubuntu-latest
     if: github.event_name != 'pull_request' || github.event.pull_request.head.repo.full_name != github.event.pull_request.base.repo.full_name
     steps:
@@ -98,10 +83,6 @@
       with:
         submodules: recursive
     - name: build Docker image
-<<<<<<< HEAD
       run: docker build -t musica-fortran-ubuntu -f docker/Dockerfile.fortran-ubuntu .
-=======
-      run: docker build -t musica-fortran-ubuntu -f Dockerfile.fortran-ubuntu .
->>>>>>> 8e227846
     - name: run tests in container
       run: docker run --name test-container -t musica-fortran-ubuntu bash -c 'make test'