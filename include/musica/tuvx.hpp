/* Copyright (C) 2023-2024 National Center for Atmospheric Research
 *
 * SPDX-License-Identifier: Apache-2.0
 *
 * This file contains the defintion of the TUVX class, which represents a photolysis calculator.
 * It also includes functions for creating and deleting TUVX instances with c binding.
 */
#pragma once

#include <musica/util.hpp>

#include <memory>
#include <string>
#include <vector>

namespace musica
{

<<<<<<< HEAD
    /// @brief A grid struct used to access grid information in tuvx
    struct Grid
    {
        Grid(void* grid) : grid_(grid) {}
        ~Grid();

        /// @brief Set the edges of the grid
        /// @param edges The edges of the grid
        /// @param num_edges the number of edges
        /// @param error the error struct to indicate success or failure
        void set_edges(double edges[], std::size_t num_edges, Error *error);

        /// @brief Set the midpoints of the grid
        /// @param midpoints The midpoints of the grid
        /// @param num_midpoints the number of midpoints
        /// @param error the error struct to indicate success or failure
        void set_midpoints(double midpoints[], std::size_t num_midpoints, Error *error);

        private:
            void* grid_;
    };

    /// @brief A grid map struct used to access grid information in tuvx
    struct GridMap
    {
        GridMap(void* grid_map) : grid_map_(grid_map) {}
        ~GridMap();


        /// @brief Returns a grid. For now, this calls the interal tuvx fortran api, but will allow the change to c++ later on to be transparent to downstream projects
        /// @param grid_name The name of the grid we want
        /// @param grid_units The units of the grid we want
        /// @param error The error struct to indicate success or failure
        /// @return a grid pointer
        Grid* get_grid(const char* grid_name, const char* grid_units, Error *error);

        private:
            void* grid_map_;
            std::vector<std::unique_ptr<Grid>> grids_;
    };


class TUVX;
=======
  class TUVX;
>>>>>>> 94624cc6

#ifdef __cplusplus
  extern "C"
  {
#endif

    // The external C API for TUVX
    // callable by external Fortran models
    TUVX *create_tuvx(const char *config_path, Error *error);
    void delete_tuvx(const TUVX *tuvx, Error *error);
    void run_tuvx(const TUVX *tuvx, Error *error);
    GridMap* get_grid_map(TUVX *tuvx, Error *error);
    void delete_grid_map(GridMap* grid_map, Error *error);
    Grid* get_grid(GridMap* grid_map, const char* grid_name, const char* grid_units, Error *error);
    void delete_grid(Grid* grid, Error *error);
    void set_edges(Grid* grid, double edges[], std::size_t num_edges, Error *error);
    void set_midpoints(Grid* grid, double midpoints[], std::size_t num_midpoints, Error *error);
    

    // for use by musica interanlly. If tuvx ever gets rewritten in C++, these functions will
    // go away but the C API will remain the same and downstream projects (like CAM-SIMA) will
    // not need to change
    void *internal_create_tuvx(String config_path, int *error_code);
<<<<<<< HEAD
    void internal_delete_tuvx(void* tuvx, int *error_code);
    void *internal_get_grid_map(void* tuvx, int *error_code);
    void internal_delete_grid_map(void* grid_map, int *error_code);
    void *internal_get_grid(void* grid_map, String grid_name, String grid_units, int *error_code);
    void internal_delete_grid(void* grid, int *error_code);
    void internal_set_edges(void* grid, double edges[], std::size_t num_edges, int *error_code);
    void internal_set_midpoints(void* grid, double midpoints[], std::size_t num_midpoints, int *error_code);
=======
    void internal_delete_tuvx(void *tuvx, int *error_code);
>>>>>>> 94624cc6

#ifdef __cplusplus
  }
#endif

<<<<<<< HEAD
class TUVX
{
public:
    TUVX();

=======
  class TUVX
  {
   public:
>>>>>>> 94624cc6
    /// @brief Create an instance ove tuvx from a configuration file
    /// @param config_path Path to configuration file or directory containing configuration file
    /// @param error Error struct to indicate success or failure
    /// @return 0 on success, 1 on failure in parsing configuration file
    void create(const std::string &config_path, Error *error);

    /// @brief Create a grid map. For now, this calls the interal tuvx fortran api, but will allow the change to c++ later on to be transparent to downstream projects
    /// @param error The error struct to indicate success or failure
    /// @return a grid map pointer
    GridMap* create_grid_map(Error *error);

    ~TUVX();
<<<<<<< HEAD
private:
    void* tuvx_;
    std::unique_ptr<GridMap> grid_map_;
};
}
=======

   private:
    std::unique_ptr<void *> tuvx_;
  };
}  // namespace musica
>>>>>>> 94624cc6
<|MERGE_RESOLUTION|>--- conflicted
+++ resolved
@@ -13,10 +13,8 @@
 #include <string>
 #include <vector>
 
-namespace musica
-{
+namespace musica {
 
-<<<<<<< HEAD
     /// @brief A grid struct used to access grid information in tuvx
     struct Grid
     {
@@ -60,9 +58,6 @@
 
 
 class TUVX;
-=======
-  class TUVX;
->>>>>>> 94624cc6
 
 #ifdef __cplusplus
   extern "C"
@@ -86,7 +81,6 @@
     // go away but the C API will remain the same and downstream projects (like CAM-SIMA) will
     // not need to change
     void *internal_create_tuvx(String config_path, int *error_code);
-<<<<<<< HEAD
     void internal_delete_tuvx(void* tuvx, int *error_code);
     void *internal_get_grid_map(void* tuvx, int *error_code);
     void internal_delete_grid_map(void* grid_map, int *error_code);
@@ -94,25 +88,16 @@
     void internal_delete_grid(void* grid, int *error_code);
     void internal_set_edges(void* grid, double edges[], std::size_t num_edges, int *error_code);
     void internal_set_midpoints(void* grid, double midpoints[], std::size_t num_midpoints, int *error_code);
-=======
-    void internal_delete_tuvx(void *tuvx, int *error_code);
->>>>>>> 94624cc6
 
 #ifdef __cplusplus
   }
 #endif
 
-<<<<<<< HEAD
 class TUVX
 {
 public:
     TUVX();
 
-=======
-  class TUVX
-  {
-   public:
->>>>>>> 94624cc6
     /// @brief Create an instance ove tuvx from a configuration file
     /// @param config_path Path to configuration file or directory containing configuration file
     /// @param error Error struct to indicate success or failure
@@ -125,16 +110,8 @@
     GridMap* create_grid_map(Error *error);
 
     ~TUVX();
-<<<<<<< HEAD
 private:
     void* tuvx_;
     std::unique_ptr<GridMap> grid_map_;
 };
-}
-=======
-
-   private:
-    std::unique_ptr<void *> tuvx_;
-  };
-}  // namespace musica
->>>>>>> 94624cc6
+}