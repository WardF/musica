program test_micm_api

  use, intrinsic :: iso_c_binding
  use, intrinsic :: ieee_arithmetic
<<<<<<< HEAD
  use musica_micm, only: micm_t, solver_stats_t
  use musica_util, only: assert, error_t, mapping_t
=======
  use musica_micm, only: micm_t, get_micm_version
  use musica_util, only: assert, error_t, mapping_t, string_t
>>>>>>> d09c3bef

#include "micm/util/error.hpp"

#define ASSERT( expr ) call assert( expr, __FILE__, __LINE__ )
#define ASSERT_EQ( a, b ) call assert( a == b, __FILE__, __LINE__ )
#define ASSERT_NE( a, b ) call assert( a /= b, __FILE__, __LINE__ )

  implicit none

  call test_api()

contains

  subroutine test_api()

    type(string_t)                :: micm_version
    type(micm_t), pointer         :: micm
    real(c_double)                :: time_step
    real(c_double)                :: temperature
    real(c_double)                :: pressure
    integer(c_int)                :: num_concentrations, num_user_defined_reaction_rates
    real(c_double), dimension(5)  :: concentrations 
    real(c_double), dimension(3)  :: user_defined_reaction_rates 
    integer                       :: i
    character(len=256)            :: config_path
    character(len=:), allocatable :: string_value
    real(c_double)                :: double_value
    integer(c_int)                :: int_value
    logical(c_bool)               :: bool_value
    type(solver_stats_t)          :: solver_stats
    type(error_t)                 :: error

    time_step = 200
    temperature = 272.5
    pressure = 101253.4
    num_concentrations = 5
    concentrations = (/ 0.75, 0.4, 0.8, 0.01, 0.02 /)
    config_path = "configs/chapman"
    num_user_defined_reaction_rates = 3
    user_defined_reaction_rates = (/ 0.1, 0.2, 0.3 /)

    micm_version = get_micm_version()
    print *, "[test micm fort api] MICM version ", micm_version%get_char_array()

    write(*,*) "[test micm fort api] Creating MICM solver..."
    micm => micm_t(config_path, error)
    ASSERT( error%is_success() )

    do i = 1, size( micm%species_ordering )
      associate(the_mapping => micm%species_ordering(i))
      print *, "Species Name:", the_mapping%name(), ", Index:", the_mapping%index()
      end associate
    end do
    do i = 1, size( micm%user_defined_reaction_rates )
      associate(the_mapping => micm%user_defined_reaction_rates(i))
      print *, "User Defined Reaction Rate Name:", the_mapping%name(), ", Index:", the_mapping%index()
      end associate
    end do

    write(*,*) "[test micm fort api] Initial concentrations", concentrations

    write(*,*) "[test micm fort api] Solving starts..."
    call micm%solve(time_step, temperature, pressure, num_concentrations, concentrations, &
                    num_user_defined_reaction_rates, user_defined_reaction_rates, solver_stats, error)
    ASSERT( error%is_success() )

    write(*,*) "[test micm fort api] After solving, concentrations", concentrations

    ASSERT_EQ( solver_stats%function_calls(), 451 )
    ASSERT_EQ( solver_stats%jacobian_updates(), 224 )
    ASSERT_EQ( solver_stats%number_of_steps(), 227 )
    ASSERT_EQ( solver_stats%accepted(), 224 )
    ASSERT_EQ( solver_stats%rejected(), 0 )
    ASSERT_EQ( solver_stats%decompositions(), 227 )
    ASSERT_EQ( solver_stats%solves(), 681 )
    ASSERT_EQ( solver_stats%singular(), 451 ) !TODO(jiwon) Is this correct?
    ASSERT_EQ( solver_stats%final_time(), 200.0 )
    ASSERT_EQ( solver_stats%state(), "Converged" )

    string_value = micm%get_species_property_string( "O3", "__long name", error )
    ASSERT( error%is_success() )
    ASSERT_EQ( string_value, "ozone" )
    deallocate( string_value )
    double_value = micm%get_species_property_double( "O3", "molecular weight [kg mol-1]", error )
    ASSERT( error%is_success() )
    ASSERT_EQ( double_value, 0.048_c_double )
    int_value = micm%get_species_property_int( "O3", "__atoms", error )
    ASSERT( error%is_success() )
    ASSERT_EQ( int_value, 3_c_int )
    bool_value = micm%get_species_property_bool( "O3", "__do advect", error )
    ASSERT( error%is_success() )
    ASSERT( logical( bool_value ) )

    string_value = micm%get_species_property_string( "O3", "missing property", error )
    ASSERT( error%is_error( MICM_ERROR_CATEGORY_SPECIES, \
                      MICM_SPECIES_ERROR_CODE_PROPERTY_NOT_FOUND ) )
    double_value = micm%get_species_property_double( "O3", "missing property", error )
    ASSERT( error%is_error( MICM_ERROR_CATEGORY_SPECIES, \
                      MICM_SPECIES_ERROR_CODE_PROPERTY_NOT_FOUND ) )
    int_value = micm%get_species_property_int( "O3", "missing property", error )
    ASSERT( error%is_error( MICM_ERROR_CATEGORY_SPECIES, \
                      MICM_SPECIES_ERROR_CODE_PROPERTY_NOT_FOUND ) )
    bool_value = micm%get_species_property_bool( "O3", "missing property", error )
    ASSERT( error%is_error( MICM_ERROR_CATEGORY_SPECIES, \
                      MICM_SPECIES_ERROR_CODE_PROPERTY_NOT_FOUND ) )
    deallocate( micm )
    micm => micm_t( "configs/invalid", error )
    ASSERT( error%is_error( MICM_ERROR_CATEGORY_CONFIGURATION, \
                      MICM_CONFIGURATION_ERROR_CODE_INVALID_FILE_PATH ) )
    ASSERT( .not. associated( micm ) )

    write(*,*) "[test micm fort api] Finished."

  end subroutine test_api

end program<|MERGE_RESOLUTION|>--- conflicted
+++ resolved
@@ -2,13 +2,8 @@
 
   use, intrinsic :: iso_c_binding
   use, intrinsic :: ieee_arithmetic
-<<<<<<< HEAD
-  use musica_micm, only: micm_t, solver_stats_t
-  use musica_util, only: assert, error_t, mapping_t
-=======
-  use musica_micm, only: micm_t, get_micm_version
+  use musica_micm, only: micm_t, solver_stats_t, get_micm_version
   use musica_util, only: assert, error_t, mapping_t, string_t
->>>>>>> d09c3bef
 
 #include "micm/util/error.hpp"
 
