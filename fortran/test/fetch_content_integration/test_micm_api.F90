--- conflicted
+++ resolved
@@ -39,12 +39,9 @@
     type(string_t)                :: solver_state
     type(solver_stats_t)          :: solver_stats
     type(error_t)                 :: error
-<<<<<<< HEAD
+    real(c_double), parameter     :: GAS_CONSTANT = 8.31446261815324_c_double ! J mol-1 K-1
     integer                       :: i
-=======
-    real(c_double), parameter     :: GAS_CONSTANT = 8.31446261815324_c_double ! J mol-1 K-1
->>>>>>> ed61d0e2
-
+    
     time_step = 200
     temperature = 272.5
     pressure = 101253.4
@@ -76,19 +73,13 @@
     write(*,*) "[test micm fort api] Initial concentrations", concentrations
 
     write(*,*) "[test micm fort api] Solving starts..."
-<<<<<<< HEAD
-    call micm%solve(time_step, temperature, pressure, num_concentrations, concentrations, &
+    call micm%solve(time_step, temperature, pressure,  air_density, num_concentrations, concentrations, &
         num_user_defined_reaction_rates, user_defined_reaction_rates, solver_state, solver_stats, error)
-=======
-    call micm%solve(time_step, temperature, pressure, air_density, num_concentrations, concentrations, &
-                    num_user_defined_reaction_rates, user_defined_reaction_rates, error)
->>>>>>> ed61d0e2
     ASSERT( error%is_success() )
 
-    write(*,*) "[test micm fort api] After solving, concentrations", concentrations
-
+    write(*,*) "[test micm fort api] After solving, concentrations: ", concentrations
     write(*,*) "[test micm fort api] Solver state: ", solver_state%get_char_array()
-    write(*,*) "[test micm fort api] Function calls : ", solver_stats%function_calls()
+    write(*,*) "[test micm fort api] Function calls: ", solver_stats%function_calls()
     write(*,*) "[test micm fort api] Jacobian updates: ", solver_stats%jacobian_updates()
     write(*,*) "[test micm fort api] Number of steps: ", solver_stats%number_of_steps()
     write(*,*) "[test micm fort api] Accepted: ", solver_stats%accepted()
