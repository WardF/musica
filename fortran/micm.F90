! Copyright (C) 2023-2024 National Center for Atmospheric Research
! SPDX-License-Identifier: Apache-2.0
!
module musica_micm
#define ASSERT( expr ) call assert( expr, __FILE__, __LINE__ )
   use iso_c_binding, only: c_ptr, c_char, c_int, c_int64_t, c_bool, c_double, c_null_char, &
                            c_size_t, c_f_pointer, c_funptr, c_null_ptr, c_associated
   use iso_fortran_env, only: int64
   use musica_util, only: assert, mapping_t, string_t, string_t_c
   implicit none

   public :: micm_t, solver_stats_t, get_micm_version
   private

   !> Wrapper for c solver stats
   type, bind(c) :: solver_stats_t_c
      integer(c_int64_t) :: function_calls_ = 0_c_int64_t
      integer(c_int64_t) :: jacobian_updates_ = 0_c_int64_t
      integer(c_int64_t) :: number_of_steps_ = 0_c_int64_t
      integer(c_int64_t) :: accepted_ = 0_c_int64_t
      integer(c_int64_t) :: rejected_ = 0_c_int64_t
      integer(c_int64_t) :: decompositions_ = 0_c_int64_t
      integer(c_int64_t) :: solves_ = 0_c_int64_t
      integer(c_int64_t) :: singular_ = 0_c_int64_t
      real(c_double)     :: final_time_ = 0._c_double
   end type solver_stats_t_c

   interface
      function create_micm_c(config_path, error) bind(C, name="CreateMicm")
         use musica_util, only: error_t_c
         import c_ptr, c_int, c_char
         character(kind=c_char), intent(in)    :: config_path(*)
         type(error_t_c),        intent(inout) :: error
         type(c_ptr)                           :: create_micm_c
      end function create_micm_c

      subroutine delete_micm_c(micm, error) bind(C, name="DeleteMicm")
         use musica_util, only: error_t_c
         import c_ptr
         type(c_ptr), value, intent(in)    :: micm
         type(error_t_c),    intent(inout) :: error
      end subroutine delete_micm_c

<<<<<<< HEAD
      subroutine micm_solve_c(micm, time_step, temperature, pressure, num_concentrations, concentrations, &
                  num_user_defined_reaction_rates, user_defined_reaction_rates, solver_state, solver_stats, error) &
                  bind(C, name="MicmSolve")
         use musica_util, only: string_t_c, error_t_c
         import c_ptr, c_double, c_int, solver_stats_t_c
=======
      subroutine micm_solve_c(micm, time_step, temperature, pressure, air_density, num_concentrations, concentrations, &
                              num_user_defined_reaction_rates, user_defined_reaction_rates, error) bind(C, name="MicmSolve")
         use musica_util, only: error_t_c
         import c_ptr, c_double, c_int
>>>>>>> ed61d0e2
         type(c_ptr), value, intent(in)         :: micm
         real(kind=c_double), value, intent(in) :: time_step
         real(kind=c_double), value, intent(in) :: temperature
         real(kind=c_double), value, intent(in) :: pressure
         real(kind=c_double), value, intent(in) :: air_density
         integer(kind=c_int), value, intent(in) :: num_concentrations
         real(kind=c_double), intent(inout)     :: concentrations(num_concentrations)
         integer(kind=c_int), value, intent(in) :: num_user_defined_reaction_rates
         real(kind=c_double), intent(inout)     :: user_defined_reaction_rates(num_user_defined_reaction_rates)
         type(string_t_c), intent(out)          :: solver_state
         type(solver_stats_t_c), intent(out)    :: solver_stats
         type(error_t_c), intent(inout)         :: error
      end subroutine micm_solve_c

      function get_micm_version_c() bind(C, name="MicmVersion")
         use musica_util, only: string_t_c
         type(string_t_c) :: get_micm_version_c
      end function get_micm_version_c

      function get_species_property_string_c(micm, species_name, property_name, error) bind(c, name="GetSpeciesPropertyString")
         use musica_util, only: error_t_c, string_t_c
         import c_ptr, c_char
         type(c_ptr), value, intent(in)            :: micm
         character(len=1, kind=c_char), intent(in) :: species_name(*), property_name(*)
         type(error_t_c), intent(inout)            :: error
         type(string_t_c)                          :: get_species_property_string_c
      end function get_species_property_string_c

      function get_species_property_double_c(micm, species_name, property_name, error) bind(c, name="GetSpeciesPropertyDouble")
         use musica_util, only: error_t_c
         import c_ptr, c_char, c_double
         type(c_ptr), value, intent(in)            :: micm
         character(len=1, kind=c_char), intent(in) :: species_name(*), property_name(*)
         type(error_t_c), intent(inout)            :: error
         real(kind=c_double)                       :: get_species_property_double_c
      end function get_species_property_double_c

      function get_species_property_int_c(micm, species_name, property_name, error) bind(c, name="GetSpeciesPropertyInt")
         use musica_util, only: error_t_c
         import c_ptr, c_char, c_int
         type(c_ptr), value, intent(in)            :: micm
         character(len=1, kind=c_char), intent(in) :: species_name(*), property_name(*)
         type(error_t_c), intent(inout)            :: error
         integer(kind=c_int)                       :: get_species_property_int_c
      end function get_species_property_int_c

      function get_species_property_bool_c(micm, species_name, property_name, error) bind(c, name="GetSpeciesPropertyBool")
         use musica_util, only: error_t_c
         import c_ptr, c_char, c_bool
         type(c_ptr), value, intent(in)            :: micm
         character(len=1, kind=c_char), intent(in) :: species_name(*), property_name(*)
         type(error_t_c), intent(inout)            :: error
         logical(kind=c_bool)                      :: get_species_property_bool_c
      end function get_species_property_bool_c      

      type(c_ptr) function get_species_ordering_c(micm, array_size, error) bind(c, name="GetSpeciesOrdering")
         use musica_util, only: error_t_c
         import c_ptr, c_size_t
         type(c_ptr), value, intent(in)      :: micm
         integer(kind=c_size_t), intent(out) :: array_size
         type(error_t_c), intent(inout)      :: error
      end function get_species_ordering_c

      type(c_ptr) function get_user_defined_reaction_rates_ordering_c(micm, array_size, error) &
         bind(c, name="GetUserDefinedReactionRatesOrdering")
         use musica_util, only: error_t_c
         import c_ptr, c_size_t
         type(c_ptr), value, intent(in)      :: micm
         integer(kind=c_size_t), intent(out) :: array_size
         type(error_t_c), intent(inout)      :: error
      end function get_user_defined_reaction_rates_ordering_c

      subroutine delete_mappings_c(mappings, array_size) bind(C, name="DeleteMappings")
         import c_ptr, c_size_t
         type(c_ptr), value, intent(in)            :: mappings
         integer(kind=c_size_t), value, intent(in) :: array_size
      end subroutine delete_mappings_c
   end interface

   type :: micm_t
      type(mapping_t), allocatable :: species_ordering(:)
      type(mapping_t), allocatable :: user_defined_reaction_rates(:)
      type(c_ptr), private         :: ptr = c_null_ptr
   contains
      ! Solve the chemical system
      procedure :: solve
      ! Get species properties
      procedure :: get_species_property_string
      procedure :: get_species_property_double
      procedure :: get_species_property_int
      procedure :: get_species_property_bool
      ! Deallocate the micm instance
      final :: finalize
   end type micm_t

   interface micm_t
      procedure constructor
   end interface micm_t

   !> Solver stats type
   type :: solver_stats_t
      integer(int64) :: function_calls_
      integer(int64) :: jacobian_updates_
      integer(int64) :: number_of_steps_
      integer(int64) :: accepted_
      integer(int64) :: rejected_
      integer(int64) :: decompositions_
      integer(int64) :: solves_
      integer(int64) :: singular_
      real           :: final_time_
   contains
      procedure :: function_calls => solver_stats_t_function_calls
      procedure :: jacobian_updates => solver_stats_t_jacobian_updates
      procedure :: number_of_steps => solver_stats_t_number_of_steps
      procedure :: accepted => solver_stats_t_accepted
      procedure :: rejected => solver_stats_t_rejected
      procedure :: decompositions => solver_stats_t_decompositions
      procedure :: solves => solver_stats_t_solves
      procedure :: singular => solver_stats_t_singular
      procedure :: final_time => solver_stats_t_final_time
   end type solver_stats_t

   interface solver_stats_t
      procedure solver_stats_t_constructor
   end interface solver_stats_t

contains

   function get_micm_version() result(value)
      use musica_util, only: string_t, string_t_c
      type(string_t)   :: value
      type(string_t_c) :: string_c
      string_c = get_micm_version_c()
      value = string_t(string_c)
   end function get_micm_version

   function constructor(config_path, error)  result( this )
      use musica_util, only: error_t_c, error_t, copy_mappings
      type(micm_t), pointer         :: this
      character(len=*), intent(in)  :: config_path
      type(error_t), intent(inout)  :: error
      character(len=1, kind=c_char) :: c_config_path(len_trim(config_path)+1)
      integer                       :: n, i
      type(c_ptr)                   :: mappings_ptr
      integer(c_size_t)             :: mappings_length
      type(error_t_c)               :: error_c

      allocate( this )

      n = len_trim(config_path)
      do i = 1, n
         c_config_path(i) = config_path(i:i)
      end do
      c_config_path(n+1) = c_null_char

      this%ptr = create_micm_c(c_config_path, error_c)
      error = error_t(error_c)
      if (.not. error%is_success()) then
         deallocate(this)
         nullify(this)
         return
      end if

      mappings_ptr = get_species_ordering_c(this%ptr, mappings_length, error_c)
      error = error_t(error_c)
      if (.not. error%is_success()) then
         deallocate(this)
         nullify(this)
         return
      end if
      this%species_ordering = copy_mappings(mappings_ptr, mappings_length)
      call delete_mappings_c(mappings_ptr, mappings_length)

      mappings_ptr = get_user_defined_reaction_rates_ordering_c(this%ptr, &
                         mappings_length, error_c)
      error = error_t(error_c)
      if (.not. error%is_success()) then
         deallocate(this)
         nullify(this)
         return
      end if
      this%user_defined_reaction_rates = copy_mappings(mappings_ptr, mappings_length)
      call delete_mappings_c(mappings_ptr, mappings_length)

   end function constructor

<<<<<<< HEAD
   subroutine solve(this, time_step, temperature, pressure, num_concentrations, concentrations, &
               num_user_defined_reaction_rates, user_defined_reaction_rates, solver_state, solver_stats, error)
      use musica_util, only: string_t, string_t_c, error_t_c, error_t
      class(micm_t)                       :: this
      real(c_double),       intent(in)    :: time_step
      real(c_double),       intent(in)    :: temperature
      real(c_double),       intent(in)    :: pressure
      integer(c_int),       intent(in)    :: num_concentrations
      real(c_double),       intent(inout) :: concentrations(*)
      integer(c_int),       intent(in)    :: num_user_defined_reaction_rates
      real(c_double),       intent(inout) :: user_defined_reaction_rates(*)
      type(string_t),       intent(out)   :: solver_state
      type(solver_stats_t), intent(out)   :: solver_stats
      type(error_t),        intent(out)   :: error

      type(string_t_c)                    :: solver_state_c
      type(solver_stats_t_c)              :: solver_stats_c
      type(error_t_c)                     :: error_c
      call micm_solve_c(this%ptr, time_step, temperature, pressure, num_concentrations, concentrations, &
            num_user_defined_reaction_rates, user_defined_reaction_rates, solver_state_c, solver_stats_c, error_c)
      solver_state = string_t(solver_state_c)
      solver_stats = solver_stats_t(solver_stats_c)
=======
   subroutine solve(this, time_step, temperature, pressure, air_density, num_concentrations, concentrations, &
                     num_user_defined_reaction_rates, user_defined_reaction_rates, error)
      use musica_util, only: error_t_c, error_t
      class(micm_t)                  :: this
      real(c_double),  intent(in)    :: time_step
      real(c_double),  intent(in)    :: temperature
      real(c_double),  intent(in)    :: pressure
      real(c_double),  intent(in)    :: air_density
      integer(c_int),  intent(in)    :: num_concentrations
      real(c_double),  intent(inout) :: concentrations(*)
      integer(c_int),  intent(in)    :: num_user_defined_reaction_rates
      real(c_double),  intent(inout) :: user_defined_reaction_rates(*)
      type(error_t),   intent(out)   :: error

      type(error_t_c)                :: error_c
      call micm_solve_c(this%ptr, time_step, temperature, pressure, air_density, num_concentrations, &
                        concentrations, num_user_defined_reaction_rates, user_defined_reaction_rates, &
                        error_c)
>>>>>>> ed61d0e2
      error = error_t(error_c)
   end subroutine solve

   !> Constructor for solver_stats_t object that takes ownership of solver_stats_t_c
   function solver_stats_t_constructor( c_solver_stats ) result( new_solver_stats )
      use iso_fortran_env, only: int64
      use musica_util, only: string_t
      type(solver_stats_t_c), intent(inout) :: c_solver_stats
      type(solver_stats_t)                  :: new_solver_stats

      new_solver_stats%function_calls_ = c_solver_stats%function_calls_
      new_solver_stats%jacobian_updates_ = c_solver_stats%jacobian_updates_
      new_solver_stats%number_of_steps_ = c_solver_stats%number_of_steps_
      new_solver_stats%accepted_ = c_solver_stats%accepted_
      new_solver_stats%rejected_ = c_solver_stats%rejected_
      new_solver_stats%decompositions_ = c_solver_stats%decompositions_
      new_solver_stats%solves_ = c_solver_stats%solves_
      new_solver_stats%singular_ = c_solver_stats%singular_
      new_solver_stats%final_time_ = real( c_solver_stats%final_time_ )

   end function solver_stats_t_constructor

   !> Get the number of forcing function calls
   function solver_stats_t_function_calls( this ) result( function_calls )
      use iso_fortran_env, only: int64
      class(solver_stats_t), intent(in) :: this
      integer(int64)                    :: function_calls

      function_calls = this%function_calls_

   end function solver_stats_t_function_calls

   !> Get the number of jacobian function calls
   function solver_stats_t_jacobian_updates( this ) result( jacobian_updates )
      use iso_fortran_env, only: int64
      class(solver_stats_t), intent(in) :: this
      integer(int64)                    :: jacobian_updates

      jacobian_updates = this%jacobian_updates_

   end function solver_stats_t_jacobian_updates

   !> Get the total number of internal time steps taken
   function solver_stats_t_number_of_steps( this ) result( number_of_steps )
      use iso_fortran_env, only: int64
      class(solver_stats_t), intent(in) :: this
      integer(int64)                    :: number_of_steps

      number_of_steps = this%number_of_steps_

   end function solver_stats_t_number_of_steps

   !> Get the number of accepted integrations
   function solver_stats_t_accepted( this ) result( accepted )
      use iso_fortran_env, only: int64
      class(solver_stats_t), intent(in) :: this
      integer(int64)                    :: accepted

      accepted = this%accepted_

   end function solver_stats_t_accepted

   !> Get the number of rejected integrations
   function solver_stats_t_rejected( this ) result( rejected )
      use iso_fortran_env, only: int64
      class(solver_stats_t), intent(in) :: this
      integer(int64)                    :: rejected

      rejected = this%rejected_

   end function solver_stats_t_rejected

   !> Get the number of LU decompositions
   function solver_stats_t_decompositions( this ) result( decompositions )
      use iso_fortran_env, only: int64
      class(solver_stats_t), intent(in) :: this
      integer(int64)                    :: decompositions

      decompositions = this%decompositions_

   end function solver_stats_t_decompositions

   !> Get the number of linear solves
   function solver_stats_t_solves( this ) result( solves )
      use iso_fortran_env, only: int64
      class(solver_stats_t), intent(in) :: this
      integer(int64)                    :: solves

      solves = this%solves_

   end function solver_stats_t_solves

   !> Get the number of times a singular matrix is detected
   function solver_stats_t_singular( this ) result( singular )
      use iso_fortran_env, only: int64
      class(solver_stats_t), intent(in) :: this
      integer(int64)                    :: singular

      singular = this%function_calls_

   end function solver_stats_t_singular

   !> Get the final time the solver iterated to
   function solver_stats_t_final_time( this ) result( final_time )
      class(solver_stats_t), intent(in) :: this
      real                              :: final_time

      final_time = this%final_time_

   end function solver_stats_t_final_time

   function get_species_property_string(this, species_name, property_name, error) result(value)
      use musica_util, only: error_t_c, error_t, string_t, string_t_c, to_c_string
      class(micm_t), intent(inout) :: this
      character(len=*), intent(in) :: species_name, property_name
      type(error_t), intent(inout) :: error
      type(string_t)               :: value

      type(error_t_c)              :: error_c
      type(string_t_c)             :: string_c
      string_c = get_species_property_string_c(this%ptr,  &
                to_c_string(species_name), to_c_string(property_name), error_c)
      value = string_t(string_c)
      error = error_t(error_c)
   end function get_species_property_string

   function get_species_property_double(this, species_name, property_name, error) result(value)
      use musica_util, only: error_t_c, error_t, to_c_string
      class(micm_t)                :: this
      character(len=*), intent(in) :: species_name, property_name
      type(error_t), intent(inout) :: error
      real(c_double)               :: value

      type(error_t_c)              :: error_c
      value = get_species_property_double_c(this%ptr, &
                to_c_string(species_name), to_c_string(property_name), error_c)
      error = error_t(error_c)
   end function get_species_property_double

   function get_species_property_int(this, species_name, property_name, error) result(value)
      use musica_util, only: error_t_c, error_t, to_c_string
      class(micm_t)                :: this
      character(len=*), intent(in) :: species_name, property_name
      type(error_t), intent(inout) :: error
      integer(c_int)               :: value

      type(error_t_c)              :: error_c
      value = get_species_property_int_c(this%ptr, &
                to_c_string(species_name), to_c_string(property_name), error_c)
      error = error_t(error_c)
   end function get_species_property_int

   function get_species_property_bool(this, species_name, property_name, error) result(value)
      use musica_util, only: error_t_c, error_t, to_c_string
      class(micm_t)                :: this
      character(len=*), intent(in) :: species_name, property_name
      type(error_t), intent(inout) :: error
      logical                      :: value

      type(error_t_c)              :: error_c
      value = get_species_property_bool_c(this%ptr, &
                to_c_string(species_name), to_c_string(property_name), error_c)
      error = error_t(error_c)
   end function get_species_property_bool

   subroutine finalize(this)
      use musica_util, only: error_t, error_t_c
      type(micm_t), intent(inout) :: this

      type(error_t_c)             :: error_c
      type(error_t)               :: error
      call delete_micm_c(this%ptr, error_c)
      this%ptr = c_null_ptr
      error = error_t(error_c)
      ASSERT(error%is_success())
   end subroutine finalize

end module musica_micm<|MERGE_RESOLUTION|>--- conflicted
+++ resolved
@@ -41,18 +41,11 @@
          type(error_t_c),    intent(inout) :: error
       end subroutine delete_micm_c
 
-<<<<<<< HEAD
-      subroutine micm_solve_c(micm, time_step, temperature, pressure, num_concentrations, concentrations, &
+      subroutine micm_solve_c(micm, time_step, temperature, pressure, air_density, num_concentrations, concentrations, &
                   num_user_defined_reaction_rates, user_defined_reaction_rates, solver_state, solver_stats, error) &
                   bind(C, name="MicmSolve")
          use musica_util, only: string_t_c, error_t_c
          import c_ptr, c_double, c_int, solver_stats_t_c
-=======
-      subroutine micm_solve_c(micm, time_step, temperature, pressure, air_density, num_concentrations, concentrations, &
-                              num_user_defined_reaction_rates, user_defined_reaction_rates, error) bind(C, name="MicmSolve")
-         use musica_util, only: error_t_c
-         import c_ptr, c_double, c_int
->>>>>>> ed61d0e2
          type(c_ptr), value, intent(in)         :: micm
          real(kind=c_double), value, intent(in) :: time_step
          real(kind=c_double), value, intent(in) :: temperature
@@ -239,14 +232,14 @@
 
    end function constructor
 
-<<<<<<< HEAD
-   subroutine solve(this, time_step, temperature, pressure, num_concentrations, concentrations, &
+   subroutine solve(this, time_step, temperature, pressure, air_density, num_concentrations, concentrations, &
                num_user_defined_reaction_rates, user_defined_reaction_rates, solver_state, solver_stats, error)
       use musica_util, only: string_t, string_t_c, error_t_c, error_t
       class(micm_t)                       :: this
       real(c_double),       intent(in)    :: time_step
       real(c_double),       intent(in)    :: temperature
       real(c_double),       intent(in)    :: pressure
+      real(c_double),       intent(in)    :: air_density
       integer(c_int),       intent(in)    :: num_concentrations
       real(c_double),       intent(inout) :: concentrations(*)
       integer(c_int),       intent(in)    :: num_user_defined_reaction_rates
@@ -258,31 +251,14 @@
       type(string_t_c)                    :: solver_state_c
       type(solver_stats_t_c)              :: solver_stats_c
       type(error_t_c)                     :: error_c
-      call micm_solve_c(this%ptr, time_step, temperature, pressure, num_concentrations, concentrations, &
+
+      call micm_solve_c(this%ptr, time_step, temperature, pressure, air_density, num_concentrations, concentrations, &
             num_user_defined_reaction_rates, user_defined_reaction_rates, solver_state_c, solver_stats_c, error_c)
+            
       solver_state = string_t(solver_state_c)
       solver_stats = solver_stats_t(solver_stats_c)
-=======
-   subroutine solve(this, time_step, temperature, pressure, air_density, num_concentrations, concentrations, &
-                     num_user_defined_reaction_rates, user_defined_reaction_rates, error)
-      use musica_util, only: error_t_c, error_t
-      class(micm_t)                  :: this
-      real(c_double),  intent(in)    :: time_step
-      real(c_double),  intent(in)    :: temperature
-      real(c_double),  intent(in)    :: pressure
-      real(c_double),  intent(in)    :: air_density
-      integer(c_int),  intent(in)    :: num_concentrations
-      real(c_double),  intent(inout) :: concentrations(*)
-      integer(c_int),  intent(in)    :: num_user_defined_reaction_rates
-      real(c_double),  intent(inout) :: user_defined_reaction_rates(*)
-      type(error_t),   intent(out)   :: error
-
-      type(error_t_c)                :: error_c
-      call micm_solve_c(this%ptr, time_step, temperature, pressure, air_density, num_concentrations, &
-                        concentrations, num_user_defined_reaction_rates, user_defined_reaction_rates, &
-                        error_c)
->>>>>>> ed61d0e2
-      error = error_t(error_c)
+      error = error_t(error_c)
+
    end subroutine solve
 
    !> Constructor for solver_stats_t object that takes ownership of solver_stats_t_c
