module musica_micm
#define ASSERT( expr ) call assert( expr, __FILE__, __LINE__ )
   use iso_c_binding, only: c_ptr, c_char, c_int, c_bool, c_double, c_null_char, &
                            c_size_t, c_f_pointer, c_funptr, c_null_ptr, c_associated
   use musica_util, only: assert, mapping_t
   implicit none

   public :: get_micm_version, micm_t
   private


   interface
<<<<<<< HEAD
      function get_micm_version_c() bind(C, name="get_micm_version")
         use musica_util, only: string_t_c
         type(string_t_c) :: get_micm_version_c
      end function get_micm_version_c

      function create_micm_c(config_path, error) bind(C, name="create_micm")
=======
      function create_micm_c(config_path, error) bind(C, name="CreateMicm")
>>>>>>> dad72256
         use musica_util, only: error_t_c
         import c_ptr, c_int, c_char
         character(kind=c_char), intent(in)    :: config_path(*)
         type(error_t_c),        intent(inout) :: error
         type(c_ptr)                           :: create_micm_c
      end function create_micm_c

      subroutine delete_micm_c(micm, error) bind(C, name="DeleteMicm")
         use musica_util, only: error_t_c
         import c_ptr
         type(c_ptr), value, intent(in)    :: micm
         type(error_t_c),    intent(inout) :: error
      end subroutine delete_micm_c

      subroutine micm_solve_c(micm, time_step, temperature, pressure, num_concentrations, concentrations, &
                              num_user_defined_reaction_rates, user_defined_reaction_rates, error) bind(C, name="MicmSolve")
         use musica_util, only: error_t_c
         import c_ptr, c_double, c_int
         type(c_ptr), value, intent(in)         :: micm
         real(kind=c_double), value, intent(in) :: time_step
         real(kind=c_double), value, intent(in) :: temperature
         real(kind=c_double), value, intent(in) :: pressure
         integer(kind=c_int), value, intent(in) :: num_concentrations
         real(kind=c_double), intent(inout)     :: concentrations(num_concentrations)
         integer(kind=c_int), value, intent(in) :: num_user_defined_reaction_rates
         real(kind=c_double), intent(inout)     :: user_defined_reaction_rates(num_user_defined_reaction_rates)
         type(error_t_c), intent(inout)         :: error
      end subroutine micm_solve_c

      function get_species_property_string_c(micm, species_name, property_name, error) bind(c, name="GetSpeciesPropertyString")
         use musica_util, only: error_t_c, string_t_c
         import c_ptr, c_char
         type(c_ptr), value, intent(in)            :: micm
         character(len=1, kind=c_char), intent(in) :: species_name(*), property_name(*)
         type(error_t_c), intent(inout)            :: error
         type(string_t_c)                          :: get_species_property_string_c
      end function get_species_property_string_c

      function get_species_property_double_c(micm, species_name, property_name, error) bind(c, name="GetSpeciesPropertyDouble")
         use musica_util, only: error_t_c
         import c_ptr, c_char, c_double
         type(c_ptr), value, intent(in)            :: micm
         character(len=1, kind=c_char), intent(in) :: species_name(*), property_name(*)
         type(error_t_c), intent(inout)            :: error
         real(kind=c_double)                       :: get_species_property_double_c
      end function get_species_property_double_c

      function get_species_property_int_c(micm, species_name, property_name, error) bind(c, name="GetSpeciesPropertyInt")
         use musica_util, only: error_t_c
         import c_ptr, c_char, c_int
         type(c_ptr), value, intent(in)            :: micm
         character(len=1, kind=c_char), intent(in) :: species_name(*), property_name(*)
         type(error_t_c), intent(inout)            :: error
         integer(kind=c_int)                       :: get_species_property_int_c
      end function get_species_property_int_c

      function get_species_property_bool_c(micm, species_name, property_name, error) bind(c, name="GetSpeciesPropertyBool")
         use musica_util, only: error_t_c
         import c_ptr, c_char, c_bool
         type(c_ptr), value, intent(in)            :: micm
         character(len=1, kind=c_char), intent(in) :: species_name(*), property_name(*)
         type(error_t_c), intent(inout)            :: error
         logical(kind=c_bool)                      :: get_species_property_bool_c
      end function get_species_property_bool_c      

      type(c_ptr) function get_species_ordering_c(micm, array_size, error) bind(c, name="GetSpeciesOrdering")
         use musica_util, only: error_t_c
         import c_ptr, c_size_t
         type(c_ptr), value, intent(in)      :: micm
         integer(kind=c_size_t), intent(out) :: array_size
         type(error_t_c), intent(inout)      :: error
      end function get_species_ordering_c

      type(c_ptr) function get_user_defined_reaction_rates_ordering_c(micm, array_size, error) &
         bind(c, name="GetUserDefinedReactionRatesOrdering")
         use musica_util, only: error_t_c
         import c_ptr, c_size_t
         type(c_ptr), value, intent(in)      :: micm
         integer(kind=c_size_t), intent(out) :: array_size
         type(error_t_c), intent(inout)      :: error
      end function get_user_defined_reaction_rates_ordering_c

      subroutine delete_mappings_c(mappings, array_size) bind(C, name="DeleteMappings")
         import c_ptr, c_size_t
         type(c_ptr), value, intent(in)            :: mappings
         integer(kind=c_size_t), value, intent(in) :: array_size
      end subroutine delete_mappings_c
   end interface

   type :: micm_t
      type(mapping_t), allocatable :: species_ordering(:)
      type(mapping_t), allocatable :: user_defined_reaction_rates(:)
      type(c_ptr), private         :: ptr = c_null_ptr
   contains
      ! Solve the chemical system
      procedure :: solve
      ! Get species properties
      procedure :: get_species_property_string
      procedure :: get_species_property_double
      procedure :: get_species_property_int
      procedure :: get_species_property_bool
      ! Deallocate the micm instance
      final :: finalize
   end type micm_t

   interface micm_t
      procedure constructor
   end interface micm_t

contains

   function get_micm_version() result(value)
      use musica_util, only: string_t, string_t_c
      type(string_t)   :: value
      type(string_t_c) :: string_c
      string_c = get_micm_version_c()
      value = string_t(string_c)
   end function get_micm_version

   function constructor(config_path, error)  result( this )
      use musica_util, only: error_t_c, error_t, copy_mappings
      type(micm_t), pointer         :: this
      character(len=*), intent(in)  :: config_path
      type(error_t), intent(inout)  :: error
      character(len=1, kind=c_char) :: c_config_path(len_trim(config_path)+1)
      integer                       :: n, i
      type(c_ptr)                   :: mappings_ptr
      integer(c_size_t)             :: mappings_length
      type(error_t_c)               :: error_c

      allocate( this )

      n = len_trim(config_path)
      do i = 1, n
         c_config_path(i) = config_path(i:i)
      end do
      c_config_path(n+1) = c_null_char

      this%ptr = create_micm_c(c_config_path, error_c)
      error = error_t(error_c)
      if (.not. error%is_success()) then
         deallocate(this)
         nullify(this)
         return
      end if

      mappings_ptr = get_species_ordering_c(this%ptr, mappings_length, error_c)
      error = error_t(error_c)
      if (.not. error%is_success()) then
         deallocate(this)
         nullify(this)
         return
      end if
      this%species_ordering = copy_mappings(mappings_ptr, mappings_length)
      call delete_mappings_c(mappings_ptr, mappings_length)

      mappings_ptr = get_user_defined_reaction_rates_ordering_c(this%ptr, &
                         mappings_length, error_c)
      error = error_t(error_c)
      if (.not. error%is_success()) then
         deallocate(this)
         nullify(this)
         return
      end if
      this%user_defined_reaction_rates = copy_mappings(mappings_ptr, mappings_length)
      call delete_mappings_c(mappings_ptr, mappings_length)

   end function constructor

   subroutine solve(this, time_step, temperature, pressure, num_concentrations, concentrations, &
                     num_user_defined_reaction_rates, user_defined_reaction_rates, error)
      use musica_util, only: error_t_c, error_t
      class(micm_t)                  :: this
      real(c_double),  intent(in)    :: time_step
      real(c_double),  intent(in)    :: temperature
      real(c_double),  intent(in)    :: pressure
      integer(c_int),  intent(in)    :: num_concentrations
      real(c_double),  intent(inout) :: concentrations(*)
      integer(c_int),  intent(in)    :: num_user_defined_reaction_rates
      real(c_double),  intent(inout) :: user_defined_reaction_rates(*)
      type(error_t),   intent(out)   :: error

      type(error_t_c)                :: error_c
      call micm_solve_c(this%ptr, time_step, temperature, pressure, num_concentrations, concentrations, &
                        num_user_defined_reaction_rates, user_defined_reaction_rates, error_c)
      error = error_t(error_c)
   end subroutine solve

   function get_species_property_string(this, species_name, property_name, error) result(value)
      use musica_util, only: error_t_c, error_t, string_t, string_t_c, to_c_string
      class(micm_t), intent(inout) :: this
      character(len=*), intent(in) :: species_name, property_name
      type(error_t), intent(inout) :: error
      type(string_t)               :: value

      type(error_t_c)              :: error_c
      type(string_t_c)             :: string_c
      string_c = get_species_property_string_c(this%ptr,  &
                to_c_string(species_name), to_c_string(property_name), error_c)
      value = string_t(string_c)
      error = error_t(error_c)
   end function get_species_property_string

   function get_species_property_double(this, species_name, property_name, error) result(value)
      use musica_util, only: error_t_c, error_t, to_c_string
      class(micm_t)                :: this
      character(len=*), intent(in) :: species_name, property_name
      type(error_t), intent(inout) :: error
      real(c_double)               :: value

      type(error_t_c)              :: error_c
      value = get_species_property_double_c(this%ptr, &
                to_c_string(species_name), to_c_string(property_name), error_c)
      error = error_t(error_c)
   end function get_species_property_double

   function get_species_property_int(this, species_name, property_name, error) result(value)
      use musica_util, only: error_t_c, error_t, to_c_string
      class(micm_t)                :: this
      character(len=*), intent(in) :: species_name, property_name
      type(error_t), intent(inout) :: error
      integer(c_int)               :: value

      type(error_t_c)              :: error_c
      value = get_species_property_int_c(this%ptr, &
                to_c_string(species_name), to_c_string(property_name), error_c)
      error = error_t(error_c)
   end function get_species_property_int

   function get_species_property_bool(this, species_name, property_name, error) result(value)
      use musica_util, only: error_t_c, error_t, to_c_string
      class(micm_t)                :: this
      character(len=*), intent(in) :: species_name, property_name
      type(error_t), intent(inout) :: error
      logical                      :: value

      type(error_t_c)              :: error_c
      value = get_species_property_bool_c(this%ptr, &
                to_c_string(species_name), to_c_string(property_name), error_c)
      error = error_t(error_c)
   end function get_species_property_bool

   subroutine finalize(this)
      use musica_util, only: error_t, error_t_c
      type(micm_t), intent(inout) :: this

      type(error_t_c)             :: error_c
      type(error_t)               :: error
      call delete_micm_c(this%ptr, error_c)
      this%ptr = c_null_ptr
      error = error_t(error_c)
      ASSERT(error%is_success())
   end subroutine finalize

end module musica_micm<|MERGE_RESOLUTION|>--- conflicted
+++ resolved
@@ -10,16 +10,12 @@
 
 
    interface
-<<<<<<< HEAD
       function get_micm_version_c() bind(C, name="get_micm_version")
          use musica_util, only: string_t_c
          type(string_t_c) :: get_micm_version_c
       end function get_micm_version_c
 
-      function create_micm_c(config_path, error) bind(C, name="create_micm")
-=======
       function create_micm_c(config_path, error) bind(C, name="CreateMicm")
->>>>>>> dad72256
          use musica_util, only: error_t_c
          import c_ptr, c_int, c_char
          character(kind=c_char), intent(in)    :: config_path(*)
