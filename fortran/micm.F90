module musica_micm
#define ASSERT( expr ) call assert( expr, __FILE__, __LINE__ )
   use iso_c_binding, only: c_ptr, c_char, c_int, c_int64_t, c_bool, c_double, c_null_char, &
                            c_size_t, c_f_pointer, c_funptr, c_null_ptr, c_associated
   use iso_fortran_env, only: int64
   use musica_util, only: assert, mapping_t, string_t, string_t_c
   implicit none

   public :: get_micm_version, micm_t
   private

   !> Wrapper for c solver stats
   type, bind(c) :: solver_stats_t_c
      integer(c_int64_t) :: function_calls_ = 0_c_int64_t
      integer(c_int64_t) :: jacobian_updates_ = 0_c_int64_t
      integer(c_int64_t) :: number_of_steps_ = 0_c_int64_t
      integer(c_int64_t) :: accepted_ = 0_c_int64_t
      integer(c_int64_t) :: rejected_ = 0_c_int64_t
      integer(c_int64_t) :: decompositions_ = 0_c_int64_t
      integer(c_int64_t) :: solves_ = 0_c_int64_t
      integer(c_int64_t) :: singular_ = 0_c_int64_t
      real(c_double)     :: final_time_ = 0._c_double
      type(string_t_c)   :: state_
   end type solver_stats_t_c

   interface
<<<<<<< HEAD
=======
      function get_micm_version_c() bind(C, name="get_micm_version")
         use musica_util, only: string_t_c
         type(string_t_c) :: get_micm_version_c
      end function get_micm_version_c

>>>>>>> d09c3bef
      function create_micm_c(config_path, error) bind(C, name="CreateMicm")
         use musica_util, only: error_t_c
         import c_ptr, c_int, c_char
         character(kind=c_char), intent(in)    :: config_path(*)
         type(error_t_c),        intent(inout) :: error
         type(c_ptr)                           :: create_micm_c
      end function create_micm_c

      subroutine delete_micm_c(micm, error) bind(C, name="DeleteMicm")
         use musica_util, only: error_t_c
         import c_ptr
         type(c_ptr), value, intent(in)    :: micm
         type(error_t_c),    intent(inout) :: error
      end subroutine delete_micm_c

      subroutine micm_solve_c(micm, time_step, temperature, pressure, num_concentrations, concentrations, &
<<<<<<< HEAD
                  num_user_defined_reaction_rates, user_defined_reaction_rates, solver_stats, error) bind(C, name="MicmSolve")
=======
                              num_user_defined_reaction_rates, user_defined_reaction_rates, error) bind(C, name="MicmSolve")
>>>>>>> d09c3bef
         use musica_util, only: error_t_c
         import c_ptr, c_double, c_int, solver_stats_t_c
         type(c_ptr), value, intent(in)         :: micm
         real(kind=c_double), value, intent(in) :: time_step
         real(kind=c_double), value, intent(in) :: temperature
         real(kind=c_double), value, intent(in) :: pressure
         integer(kind=c_int), value, intent(in) :: num_concentrations
         real(kind=c_double), intent(inout)     :: concentrations(num_concentrations)
         integer(kind=c_int), value, intent(in) :: num_user_defined_reaction_rates
         real(kind=c_double), intent(inout)     :: user_defined_reaction_rates(num_user_defined_reaction_rates)
         type(solver_stats_t_c), intent(out)    :: solver_stats
         type(error_t_c), intent(inout)         :: error
      end subroutine micm_solve_c

      function get_species_property_string_c(micm, species_name, property_name, error) bind(c, name="GetSpeciesPropertyString")
         use musica_util, only: error_t_c, string_t_c
         import c_ptr, c_char
         type(c_ptr), value, intent(in)            :: micm
         character(len=1, kind=c_char), intent(in) :: species_name(*), property_name(*)
         type(error_t_c), intent(inout)            :: error
         type(string_t_c)                          :: get_species_property_string_c
      end function get_species_property_string_c

      function get_species_property_double_c(micm, species_name, property_name, error) bind(c, name="GetSpeciesPropertyDouble")
         use musica_util, only: error_t_c
         import c_ptr, c_char, c_double
         type(c_ptr), value, intent(in)            :: micm
         character(len=1, kind=c_char), intent(in) :: species_name(*), property_name(*)
         type(error_t_c), intent(inout)            :: error
         real(kind=c_double)                       :: get_species_property_double_c
      end function get_species_property_double_c

      function get_species_property_int_c(micm, species_name, property_name, error) bind(c, name="GetSpeciesPropertyInt")
         use musica_util, only: error_t_c
         import c_ptr, c_char, c_int
         type(c_ptr), value, intent(in)            :: micm
         character(len=1, kind=c_char), intent(in) :: species_name(*), property_name(*)
         type(error_t_c), intent(inout)            :: error
         integer(kind=c_int)                       :: get_species_property_int_c
      end function get_species_property_int_c

      function get_species_property_bool_c(micm, species_name, property_name, error) bind(c, name="GetSpeciesPropertyBool")
         use musica_util, only: error_t_c
         import c_ptr, c_char, c_bool
         type(c_ptr), value, intent(in)            :: micm
         character(len=1, kind=c_char), intent(in) :: species_name(*), property_name(*)
         type(error_t_c), intent(inout)            :: error
         logical(kind=c_bool)                      :: get_species_property_bool_c
      end function get_species_property_bool_c      

      type(c_ptr) function get_species_ordering_c(micm, array_size, error) bind(c, name="GetSpeciesOrdering")
         use musica_util, only: error_t_c
         import c_ptr, c_size_t
         type(c_ptr), value, intent(in)      :: micm
         integer(kind=c_size_t), intent(out) :: array_size
         type(error_t_c), intent(inout)      :: error
      end function get_species_ordering_c

      type(c_ptr) function get_user_defined_reaction_rates_ordering_c(micm, array_size, error) &
         bind(c, name="GetUserDefinedReactionRatesOrdering")
         use musica_util, only: error_t_c
         import c_ptr, c_size_t
         type(c_ptr), value, intent(in)      :: micm
         integer(kind=c_size_t), intent(out) :: array_size
         type(error_t_c), intent(inout)      :: error
      end function get_user_defined_reaction_rates_ordering_c

      subroutine delete_mappings_c(mappings, array_size) bind(C, name="DeleteMappings")
         import c_ptr, c_size_t
         type(c_ptr), value, intent(in)            :: mappings
         integer(kind=c_size_t), value, intent(in) :: array_size
      end subroutine delete_mappings_c
   end interface

   type :: micm_t
      type(mapping_t), allocatable :: species_ordering(:)
      type(mapping_t), allocatable :: user_defined_reaction_rates(:)
      type(c_ptr), private         :: ptr = c_null_ptr
   contains
      ! Solve the chemical system
      procedure :: solve
      ! Get species properties
      procedure :: get_species_property_string
      procedure :: get_species_property_double
      procedure :: get_species_property_int
      procedure :: get_species_property_bool
      ! Deallocate the micm instance
      final :: finalize
   end type micm_t

   interface micm_t
      procedure constructor
   end interface micm_t

   !> Solver stats type
   type :: solver_stats_t
      integer(int64) :: function_calls_
      integer(int64) :: jacobian_updates_
      integer(int64) :: number_of_steps_
      integer(int64) :: accepted_
      integer(int64) :: rejected_
      integer(int64) :: decompositions_
      integer(int64) :: solves_
      integer(int64) :: singular_
      real           :: final_time_
      type(string_t) :: state_
   contains
      procedure :: function_calls => solver_stats_t_function_calls
      procedure :: jacobian_updates => solver_stats_t_jacobian_updates
      procedure :: number_of_steps => solver_stats_t_number_of_steps
      procedure :: accepted => solver_stats_t_accepted
      procedure :: rejected => solver_stats_t_rejected
      procedure :: decompositions => solver_stats_t_decompositions
      procedure :: solves => solver_stats_t_solves
      procedure :: singular => solver_stats_t_singular
      procedure :: final_time => solver_stats_t_final_time
      procedure :: state => solver_stats_t_state
   end type solver_stats_t

   interface solver_stats_t
      procedure solver_stats_t_constructor
   end interface solver_stats_t

contains

   function get_micm_version() result(value)
      use musica_util, only: string_t, string_t_c
      type(string_t)   :: value
      type(string_t_c) :: string_c
      string_c = get_micm_version_c()
      value = string_t(string_c)
   end function get_micm_version

   function constructor(config_path, error)  result( this )
      use musica_util, only: error_t_c, error_t, copy_mappings
      type(micm_t), pointer         :: this
      character(len=*), intent(in)  :: config_path
      type(error_t), intent(inout)  :: error
      character(len=1, kind=c_char) :: c_config_path(len_trim(config_path)+1)
      integer                       :: n, i
      type(c_ptr)                   :: mappings_ptr
      integer(c_size_t)             :: mappings_length
      type(error_t_c)               :: error_c

      allocate( this )

      n = len_trim(config_path)
      do i = 1, n
         c_config_path(i) = config_path(i:i)
      end do
      c_config_path(n+1) = c_null_char

      this%ptr = create_micm_c(c_config_path, error_c)
      error = error_t(error_c)
      if (.not. error%is_success()) then
         deallocate(this)
         nullify(this)
         return
      end if

      mappings_ptr = get_species_ordering_c(this%ptr, mappings_length, error_c)
      error = error_t(error_c)
      if (.not. error%is_success()) then
         deallocate(this)
         nullify(this)
         return
      end if
      this%species_ordering = copy_mappings(mappings_ptr, mappings_length)
      call delete_mappings_c(mappings_ptr, mappings_length)

      mappings_ptr = get_user_defined_reaction_rates_ordering_c(this%ptr, &
                         mappings_length, error_c)
      error = error_t(error_c)
      if (.not. error%is_success()) then
         deallocate(this)
         nullify(this)
         return
      end if
      this%user_defined_reaction_rates = copy_mappings(mappings_ptr, mappings_length)
      call delete_mappings_c(mappings_ptr, mappings_length)

   end function constructor

   subroutine solve(this, time_step, temperature, pressure, num_concentrations, concentrations, &
                     num_user_defined_reaction_rates, user_defined_reaction_rates, solver_stats, error)
      use musica_util, only: error_t_c, error_t
<<<<<<< HEAD
      class(micm_t)                       :: this
      real(c_double),       intent(in)    :: time_step
      real(c_double),       intent(in)    :: temperature
      real(c_double),       intent(in)    :: pressure
      integer(c_int),       intent(in)    :: num_concentrations
      real(c_double),       intent(inout) :: concentrations(*)
      integer(c_int),       intent(in)    :: num_user_defined_reaction_rates
      real(c_double),       intent(inout) :: user_defined_reaction_rates(*)
      type(solver_stats_t), intent(out)   :: solver_stats
      type(error_t),        intent(out)   :: error

      type(solver_stats_t_c)              :: solver_stats_c
      type(error_t_c)                     :: error_c
=======
      class(micm_t)                  :: this
      real(c_double),  intent(in)    :: time_step
      real(c_double),  intent(in)    :: temperature
      real(c_double),  intent(in)    :: pressure
      integer(c_int),  intent(in)    :: num_concentrations
      real(c_double),  intent(inout) :: concentrations(*)
      integer(c_int),  intent(in)    :: num_user_defined_reaction_rates
      real(c_double),  intent(inout) :: user_defined_reaction_rates(*)
      type(error_t),   intent(out)   :: error

      type(error_t_c)                :: error_c
>>>>>>> d09c3bef
      call micm_solve_c(this%ptr, time_step, temperature, pressure, num_concentrations, concentrations, &
                        num_user_defined_reaction_rates, user_defined_reaction_rates, solver_stats_c, error_c)
      solver_stats = solver_stats_t(solver_stats_c)
      error = error_t(error_c)
   end subroutine solve

   !> Constructor for solver_stats_t object that takes ownership of solver_stats_t_c
   function solver_stats_t_constructor( c_solver_stats ) result( new_solver_stats )
      use iso_fortran_env, only: int64
      use musica_util, only: string_t
      type(solver_stats_t_c), intent(inout) :: c_solver_stats
      type(solver_stats_t)                  :: new_solver_stats

      new_solver_stats%function_calls_ = c_solver_stats%function_calls_
      new_solver_stats%jacobian_updates_ = c_solver_stats%jacobian_updates_
      new_solver_stats%number_of_steps_ = c_solver_stats%number_of_steps_
      new_solver_stats%accepted_ = c_solver_stats%accepted_
      new_solver_stats%rejected_ = c_solver_stats%rejected_
      new_solver_stats%decompositions_ = c_solver_stats%decompositions_
      new_solver_stats%solves_ = c_solver_stats%solves_
      new_solver_stats%singular_ = c_solver_stats%singular_
      new_solver_stats%final_time_ = real( c_solver_stats%final_time_ )
      new_solver_stats%state_ = string_t( c_solver_stats%state_ )

   end function solver_stats_t_constructor

   !> Get the number of forcing function calls
   function solver_stats_t_function_calls( this ) result( function_calls )
      use iso_fortran_env, only: int64
      class(solver_stats_t), intent(in) :: this
      integer(int64)                    :: function_calls

      function_calls = this%function_calls_

   end function solver_stats_t_function_calls

   !> Get the number of jacobian function calls
   function solver_stats_t_jacobian_updates( this ) result( jacobian_updates )
      use iso_fortran_env, only: int64
      class(solver_stats_t), intent(in) :: this
      integer(int64)                    :: jacobian_updates

      jacobian_updates = this%jacobian_updates_

   end function solver_stats_t_jacobian_updates

   !> Get the total number of internal time steps taken
   function solver_stats_t_number_of_steps( this ) result( number_of_steps )
      use iso_fortran_env, only: int64
      class(solver_stats_t), intent(in) :: this
      integer(int64)                    :: number_of_steps

      number_of_steps = this%number_of_steps_

   end function solver_stats_t_number_of_steps

   !> Get the number of accepted integrations
   function solver_stats_t_accepted( this ) result( accepted )
      use iso_fortran_env, only: int64
      class(solver_stats_t), intent(in) :: this
      integer(int64)                    :: accepted

      accepted = this%accepted_

   end function solver_stats_t_accepted

   !> Get the number of rejected integrations
   function solver_stats_t_rejected( this ) result( rejected )
      use iso_fortran_env, only: int64
      class(solver_stats_t), intent(in) :: this
      integer(int64)                    :: rejected

      rejected = this%rejected_

   end function solver_stats_t_rejected

   !> Get the number of LU decompositions
   function solver_stats_t_decompositions( this ) result( decompositions )
      use iso_fortran_env, only: int64
      class(solver_stats_t), intent(in) :: this
      integer(int64)                    :: decompositions

      decompositions = this%decompositions_

   end function solver_stats_t_decompositions

   !> Get the number of linear solves
   function solver_stats_t_solves( this ) result( solves )
      use iso_fortran_env, only: int64
      class(solver_stats_t), intent(in) :: this
      integer(int64)                    :: solves

      solves = this%solves_

   end function solver_stats_t_solves

   !> Get the number of times a singular matrix is detected
   function solver_stats_t_singular( this ) result( singular )
      use iso_fortran_env, only: int64
      class(solver_stats_t), intent(in) :: this
      integer(int64)                    :: singular

      singular = this%function_calls_

   end function solver_stats_t_singular

   !> Get the final time the solver iterated to
   function solver_stats_t_final_time( this ) result( final_time )
      class(solver_stats_t), intent(in) :: this
      real                              :: final_time

      final_time = this%final_time_

   end function solver_stats_t_final_time

   !> Get the final state the solver was in after the Solve function finishes
   function solver_stats_t_state( this ) result( state )
      use musica_util, only: string_t
      class(solver_stats_t), intent(in) :: this
      character(len=:), allocatable     :: state

      state = this%state_

   end function solver_stats_t_state

   function get_species_property_string(this, species_name, property_name, error) result(value)
      use musica_util, only: error_t_c, error_t, string_t, string_t_c, to_c_string
      class(micm_t), intent(inout) :: this
      character(len=*), intent(in) :: species_name, property_name
      type(error_t), intent(inout) :: error
      type(string_t)               :: value

      type(error_t_c)              :: error_c
      type(string_t_c)             :: string_c
      string_c = get_species_property_string_c(this%ptr,  &
                to_c_string(species_name), to_c_string(property_name), error_c)
      value = string_t(string_c)
      error = error_t(error_c)
   end function get_species_property_string

   function get_species_property_double(this, species_name, property_name, error) result(value)
      use musica_util, only: error_t_c, error_t, to_c_string
      class(micm_t)                :: this
      character(len=*), intent(in) :: species_name, property_name
      type(error_t), intent(inout) :: error
      real(c_double)               :: value

      type(error_t_c)              :: error_c
      value = get_species_property_double_c(this%ptr, &
                to_c_string(species_name), to_c_string(property_name), error_c)
      error = error_t(error_c)
   end function get_species_property_double

   function get_species_property_int(this, species_name, property_name, error) result(value)
      use musica_util, only: error_t_c, error_t, to_c_string
      class(micm_t)                :: this
      character(len=*), intent(in) :: species_name, property_name
      type(error_t), intent(inout) :: error
      integer(c_int)               :: value

      type(error_t_c)              :: error_c
      value = get_species_property_int_c(this%ptr, &
                to_c_string(species_name), to_c_string(property_name), error_c)
      error = error_t(error_c)
   end function get_species_property_int

   function get_species_property_bool(this, species_name, property_name, error) result(value)
      use musica_util, only: error_t_c, error_t, to_c_string
      class(micm_t)                :: this
      character(len=*), intent(in) :: species_name, property_name
      type(error_t), intent(inout) :: error
      logical                      :: value

      type(error_t_c)              :: error_c
      value = get_species_property_bool_c(this%ptr, &
                to_c_string(species_name), to_c_string(property_name), error_c)
      error = error_t(error_c)
   end function get_species_property_bool

   subroutine finalize(this)
      use musica_util, only: error_t, error_t_c
      type(micm_t), intent(inout) :: this

      type(error_t_c)             :: error_c
      type(error_t)               :: error
      call delete_micm_c(this%ptr, error_c)
      this%ptr = c_null_ptr
      error = error_t(error_c)
      ASSERT(error%is_success())
   end subroutine finalize

end module musica_micm<|MERGE_RESOLUTION|>--- conflicted
+++ resolved
@@ -24,14 +24,11 @@
    end type solver_stats_t_c
 
    interface
-<<<<<<< HEAD
-=======
-      function get_micm_version_c() bind(C, name="get_micm_version")
+      function get_micm_version_c() bind(C, name="GetMicmVersion")
          use musica_util, only: string_t_c
          type(string_t_c) :: get_micm_version_c
       end function get_micm_version_c
 
->>>>>>> d09c3bef
       function create_micm_c(config_path, error) bind(C, name="CreateMicm")
          use musica_util, only: error_t_c
          import c_ptr, c_int, c_char
@@ -48,11 +45,7 @@
       end subroutine delete_micm_c
 
       subroutine micm_solve_c(micm, time_step, temperature, pressure, num_concentrations, concentrations, &
-<<<<<<< HEAD
                   num_user_defined_reaction_rates, user_defined_reaction_rates, solver_stats, error) bind(C, name="MicmSolve")
-=======
-                              num_user_defined_reaction_rates, user_defined_reaction_rates, error) bind(C, name="MicmSolve")
->>>>>>> d09c3bef
          use musica_util, only: error_t_c
          import c_ptr, c_double, c_int, solver_stats_t_c
          type(c_ptr), value, intent(in)         :: micm
@@ -239,7 +232,6 @@
    subroutine solve(this, time_step, temperature, pressure, num_concentrations, concentrations, &
                      num_user_defined_reaction_rates, user_defined_reaction_rates, solver_stats, error)
       use musica_util, only: error_t_c, error_t
-<<<<<<< HEAD
       class(micm_t)                       :: this
       real(c_double),       intent(in)    :: time_step
       real(c_double),       intent(in)    :: temperature
@@ -253,19 +245,6 @@
 
       type(solver_stats_t_c)              :: solver_stats_c
       type(error_t_c)                     :: error_c
-=======
-      class(micm_t)                  :: this
-      real(c_double),  intent(in)    :: time_step
-      real(c_double),  intent(in)    :: temperature
-      real(c_double),  intent(in)    :: pressure
-      integer(c_int),  intent(in)    :: num_concentrations
-      real(c_double),  intent(inout) :: concentrations(*)
-      integer(c_int),  intent(in)    :: num_user_defined_reaction_rates
-      real(c_double),  intent(inout) :: user_defined_reaction_rates(*)
-      type(error_t),   intent(out)   :: error
-
-      type(error_t_c)                :: error_c
->>>>>>> d09c3bef
       call micm_solve_c(this%ptr, time_step, temperature, pressure, num_concentrations, concentrations, &
                         num_user_defined_reaction_rates, user_defined_reaction_rates, solver_stats_c, error_c)
       solver_stats = solver_stats_t(solver_stats_c)
