--- conflicted
+++ resolved
@@ -1,4 +1,5 @@
 #include <micm/micm.hpp>
+
 #include <micm/configure/solver_config.hpp>
 
 MICM::MICM(const std::string& config_path)
@@ -13,11 +14,7 @@
 
 int MICM::create_solver()
 {
-<<<<<<< HEAD
-    int errcode = 0;    // 0 means no error 
-=======
-    int faliure = 0;    // TODO(jiwon): can we specifiy error type with int?
->>>>>>> 8e227846
+    int faliure = 0;
 
     micm::SolverConfig solver_config;
     micm::ConfigParseStatus status = solver_config.ReadAndParse(config_path_);
@@ -33,18 +30,10 @@
     }
     else 
     {
-<<<<<<< HEAD
-        errcode = 1;  // 1 means that error occured 
-    }
-
-    return errcode;
-=======
-        std::cout << "   * [C++] Failed creating solver" << std::endl;
         faliure = 1; 
     }
 
     return faliure;
->>>>>>> 8e227846
 }
 
 void MICM::solve(double temperature, double pressure, double time_step, int num_concentrations, double*& concentrations)
